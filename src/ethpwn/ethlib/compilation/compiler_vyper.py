"""
This module contains the `VyperCompiler` class, which is a wrapper around `ethcx`.
`VyperCompiler` provides a convenient interface to compile smart contracts implemented in Vyper.
"""

from pathlib import Path
from typing import Dict, List, Union
import ethcx

def configure_vyper_from_version_line(version_line: str):
    if version_line is None:
        return

    ethcx.install_vyper_pragma(version_line)
    ethcx.set_vyper_version_pragma(version_line)


def find_version_line(content: str):
    for line in content.splitlines():
        if line.strip().startswith("# @version"):
            return line


def get_version_lines(files: List[str]):
    version_lines = set()
    for file in files:
        with open(file, "r") as f:
            vyper_version_line = find_version_line(f.read())
            if vyper_version_line is not None:
                version_lines.add(vyper_version_line)
    return list(version_lines)


def merge_version_lines(pragma_lines: List[str]):
    if len(pragma_lines) == 0:
        return None
    if len(pragma_lines) == 1:
        return pragma_lines[0]
    pragma_lines = sorted(
        pragma_lines,
        key=lambda x: tuple(
            int(y) for y in x.split()[2].rstrip(";").strip().lstrip("><^=").split(".")
        ),
    )
    return pragma_lines[-1]  # take the highest requested one


class VyperCompiler:
    def __init__(self) -> None:
        # self.import_remappings: Dict[str, str] = {}
        # self.allowed_directories: List[str] = []
        pass

    # def add_import_remappings(self, remappings: Dict[str, str]):
    #     self.import_remappings.update(remappings)
    #     self.add_allowed_directories(remappings.values())

    # def add_allowed_directories(self, directories: List[str]):
    #     self.allowed_directories.extend(directories)

    # def get_output_values(self):
    #     output_values = ['abi','bin','bin-runtime','asm','hashes','metadata','srcmap','srcmap-runtime']
    #     if ethcx.get_solc_version().minor >= 6:
    #         output_values.append('storage-layout')
    #     return output_values

    # def get_import_remappings(self, no_default_import_remappings=False, import_remappings=None, **kwargs):
    #     result = {} if no_default_import_remappings else self.import_remappings.copy()
    #     if import_remappings is not None:
    #         result.update(import_remappings)
    #     return result

    # def get_allow_paths(self):
    #     return self.allowed_directories

    def get_default_optimizer_settings(self, optimizer_runs=1000):
        return {"enabled": True, "runs": optimizer_runs}

    def get_vyper_input_json(self, sources_entry):

        sources_dict = {}
<<<<<<< HEAD
        #import ipdb; ipdb.set_trace()
        #for f in sources_entry:
        #    sources_dict[f] = {}
        #    sources_dict[f]["content"] = open(f, 'r').read()

=======
        for fname in sources_entry:
            sources_dict[fname] = {}
            if 'content' not in sources_entry[fname]:
                with open(fname, 'r') as f:
                    sources_dict[fname]['content'] = f.read()
            else:
                sources_dict[fname]['content'] = sources_entry[fname]['content'] 
             
>>>>>>> 384c6673
        return {
            "language": "Vyper",
            # use dictionary comprehension to build the dict
            "sources": sources_entry,
            "settings": {
                # 'remappings': [f'{key}={value}' for key, value in sorted(remappings.items())],
                "outputSelection": {"*": {"*": ["*"], "": ["*"]}},
                # 'optimizer': optimizer_settings if optimizer_settings is not None else {'enabled': False},
            },
        }

    def compile_source(
        self,
        input_json: str,
        file_name: Union[Path, str],
        libraries=None,
        optimizer_settings=None,
        #    no_default_import_remappings=False, extra_import_remappings=None,
        **kwargs,
    ):
        assert libraries is None, "libraries not supported for vyper"
        configure_vyper_from_version_line(find_version_line(input_json))

        # if optimizer_settings is None:
        #     optimizer_settings = self.get_default_optimizer_settings()

        input_json = self.get_vyper_input_json(
            {str(file_name): {"content": input_json}},
            # remappings=self.get_import_remappings(no_default_import_remappings, extra_import_remappings),
            # optimizer_settings=optimizer_settings,
        )

        kwargs = _add_cached_vyper_binary_to_kwargs(kwargs)

        output_json = ethcx.compile_vyper_standard(
            input_json,
            # allow_paths=self.get_allow_paths(),
            **kwargs,
        )

        return input_json, output_json

    def compile_sources(
        self,
        sources: Dict[str, str],
        libraries=None,
        optimizer_settings=None,
        # no_default_import_remappings=False, extra_import_remappings=None,
        **kwargs,
    ):
        assert libraries is None, "libraries not supported for vyper"
        pragma_lines = [find_version_line(s["content"]) for file, s in sources.items()]

        configure_vyper_from_version_line(merge_version_lines(pragma_lines))

        # if optimizer_settings is None:
        #     optimizer_settings = self.get_default_optimizer_settings()

        # sources should already be in the right format
        input_json = self.get_vyper_input_json(
            sources,
            # remappings=self.get_import_remappings(
            #     no_default_import_remappings, extra_import_remappings
            # ),
            # optimizer_settings=optimizer_settings,
        )

        kwargs = _add_cached_vyper_binary_to_kwargs(kwargs)

        output_json = ethcx.compile_vyper_standard(
            input_json,
            # allow_paths=self.get_allow_paths(),
            **kwargs,
        )
        return input_json, output_json

    def compile_files(
        self,
        files: List[Union[str, Path]],
        libraries=None,
        optimizer_settings=None,
        #   no_default_import_remappings=False, extra_import_remappings=None,
        **kwargs,
    ):
        assert libraries is None, "libraries not supported for vyper"
        version_lines = get_version_lines(files)
        assert len(version_lines) <= 1, "Multiple solidity versions in files"
        configure_vyper_from_version_line(
            version_lines[0] if len(version_lines) == 1 else None
        )

        # if optimizer_settings is None:
        #     optimizer_settings = self.get_default_optimizer_settings()

        input_json = self.get_vyper_input_json(
            files
            # remappings=self.get_import_remappings(
            #     no_default_import_remappings, extra_import_remappings
            # ),
            # optimizer_settings=optimizer_settings,
        )

        kwargs = _add_cached_vyper_binary_to_kwargs(kwargs)

        output_json = ethcx.compile_vyper_standard(
            input_json,
            # allow_paths=self.get_allow_paths() + [os.path.dirname(file) for file in files],
            **kwargs,
        )
        return input_json, output_json


vyper_binary_cache = {}


def _add_cached_vyper_binary_to_kwargs(kwargs):
    vyper_binary_version = kwargs.get("vyper_version", None)
    if vyper_binary_version is None:
        return kwargs
    if kwargs.get("vyper_binary", None) is None:
        if vyper_binary_version in vyper_binary_cache:
            vyper_binary = vyper_binary_cache[vyper_binary_version]
        else:
            ethcx.install_vyper(vyper_binary_version)
            vyper_binary = ethcx.compilers.vyper.install.get_executable(
                vyper_binary_version
            )
            vyper_binary_cache[vyper_binary_version] = vyper_binary
        kwargs["vyper_binary"] = vyper_binary
    return kwargs<|MERGE_RESOLUTION|>--- conflicted
+++ resolved
@@ -79,22 +79,14 @@
     def get_vyper_input_json(self, sources_entry):
 
         sources_dict = {}
-<<<<<<< HEAD
-        #import ipdb; ipdb.set_trace()
-        #for f in sources_entry:
-        #    sources_dict[f] = {}
-        #    sources_dict[f]["content"] = open(f, 'r').read()
-
-=======
         for fname in sources_entry:
             sources_dict[fname] = {}
             if 'content' not in sources_entry[fname]:
                 with open(fname, 'r') as f:
                     sources_dict[fname]['content'] = f.read()
             else:
-                sources_dict[fname]['content'] = sources_entry[fname]['content'] 
-             
->>>>>>> 384c6673
+                sources_dict[fname]['content'] = sources_entry[fname]['content']
+
         return {
             "language": "Vyper",
             # use dictionary comprehension to build the dict
